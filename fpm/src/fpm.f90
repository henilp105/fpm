module fpm
use fpm_strings, only: string_t, str_ends_with, operator(.in.)
use fpm_backend, only: build_package
use fpm_command_line, only: fpm_build_settings, fpm_new_settings, &
                      fpm_run_settings, fpm_install_settings, fpm_test_settings
use fpm_environment, only: run
use fpm_filesystem, only: is_dir, join_path, number_of_rows, list_files, exists, basename
use fpm_model, only: fpm_model_t, srcfile_t, build_target_t, &
                    FPM_SCOPE_UNKNOWN, FPM_SCOPE_LIB, &
                    FPM_SCOPE_DEP, FPM_SCOPE_APP, FPM_SCOPE_TEST, &
                    FPM_TARGET_EXECUTABLE, FPM_TARGET_ARCHIVE

use fpm_sources, only: add_executable_sources, add_sources_from_dir
<<<<<<< HEAD
use fpm_targets, only: targets_from_sources, resolve_module_dependencies, &
                        resolve_target_linking
use fpm_manifest, only : get_package_data, default_executable, &
    default_library, package_t, default_test
=======
use fpm_targets, only: targets_from_sources, resolve_module_dependencies
use fpm_manifest, only : get_package_data, package_config_t
>>>>>>> c4ce73e4
use fpm_error, only : error_t, fatal_error
use fpm_manifest_test, only : test_config_t
use,intrinsic :: iso_fortran_env, only : stdin=>input_unit,   &
                                       & stdout=>output_unit, &
                                       & stderr=>error_unit
use fpm_manifest_dependency, only: dependency_config_t
implicit none
private
public :: cmd_build, cmd_install, cmd_run

contains


recursive subroutine add_libsources_from_package(sources,link_libraries,package_list,package, &
                                                  package_root,dev_depends,error)
    ! Discover library sources in a package, recursively including dependencies
    !
    type(srcfile_t), allocatable, intent(inout), target :: sources(:)
    type(string_t), allocatable, intent(inout) :: link_libraries(:)
    type(string_t), allocatable, intent(inout) :: package_list(:)
    type(package_config_t), intent(in) :: package
    character(*), intent(in) :: package_root
    logical, intent(in) :: dev_depends
    type(error_t), allocatable, intent(out) :: error

    ! Add package library sources
    if (allocated(package%library)) then

        call add_sources_from_dir(sources, join_path(package_root,package%library%source_dir), &
                                    FPM_SCOPE_LIB, error=error)

        if (allocated(error)) then
            return
        end if

    end if

    ! Add library sources from dependencies
    if (allocated(package%dependency)) then

        call add_dependencies(package%dependency)

        if (allocated(error)) then
            return
        end if

    end if

    ! Add library sources from dev-dependencies
    if (dev_depends .and. allocated(package%dev_dependency)) then

        call add_dependencies(package%dev_dependency)

        if (allocated(error)) then
            return
        end if

    end if

    contains

    subroutine add_dependencies(dependency_list)
        type(dependency_config_t), intent(in) :: dependency_list(:)

        integer :: i
        type(string_t) :: dep_name
        type(package_config_t) :: dependency

        character(:), allocatable :: dependency_path

        do i=1,size(dependency_list)
            
            if (dependency_list(i)%name .in. package_list) then
                cycle
            end if

            if (allocated(dependency_list(i)%git)) then

                dependency_path = join_path('build','dependencies',dependency_list(i)%name)

                if (.not.exists(join_path(dependency_path,'fpm.toml'))) then
                    call dependency_list(i)%git%checkout(dependency_path, error)
                    if (allocated(error)) return
                end if

            else if (allocated(dependency_list(i)%path)) then
                
                dependency_path = join_path(package_root,dependency_list(i)%path)

            end if

            call get_package_data(dependency, &
                    join_path(dependency_path,"fpm.toml"), error)

            if (allocated(error)) then
                error%message = 'Error while parsing manifest for dependency package at:'//&
                                new_line('a')//join_path(dependency_path,"fpm.toml")//&
                                new_line('a')//error%message
                return
            end if

            if (.not.allocated(dependency%library) .and. &
                    exists(join_path(dependency_path,"src"))) then
                allocate(dependency%library)
                dependency%library%source_dir = "src"
            end if

            
            call add_libsources_from_package(sources,link_libraries,package_list,dependency, &
                package_root=dependency_path, &
                dev_depends=.false., error=error)
            
            if (allocated(error)) then
                error%message = 'Error while processing sources for dependency package "'//&
                                new_line('a')//dependency%name//'"'//&
                                new_line('a')//error%message
                return
            end if

            dep_name%s = dependency_list(i)%name
            package_list = [package_list, dep_name]
            if (allocated(dependency%build%link)) then
                link_libraries = [link_libraries, dependency%build%link]
            end if

        end do

    end subroutine add_dependencies

end subroutine add_libsources_from_package


subroutine build_model(model, settings, package, error)
    ! Constructs a valid fpm model from command line settings and toml manifest
    !
    type(fpm_model_t), intent(out) :: model
    type(fpm_build_settings), intent(in) :: settings
    type(package_config_t), intent(in) :: package
    type(error_t), allocatable, intent(out) :: error

    integer :: i
    type(string_t), allocatable :: package_list(:)

    model%package_name = package%name
    if (allocated(package%build%link)) then
        model%link_libraries = package%build%link
    else
        allocate(model%link_libraries(0))
    end if

    allocate(package_list(1))
    package_list(1)%s = package%name

    ! #TODO: Choose flags and output directory based on cli settings & manifest inputs
    model%fortran_compiler = 'gfortran'

    if(settings%release)then
        model%output_directory = 'build/gfortran_release'
        model%fortran_compile_flags=' &
            & -O3 &
            & -Wimplicit-interface &
            & -fPIC &
            & -fmax-errors=1 &
            & -ffast-math &
            & -funroll-loops ' // &
            & '-J'//join_path(model%output_directory,model%package_name)
    else
        model%output_directory = 'build/gfortran_debug'
        model%fortran_compile_flags = ' -Wall -Wextra -Wimplicit-interface  -fPIC -fmax-errors=1 -g '// &
                                      '-fbounds-check -fcheck-array-temporaries -fbacktrace '// &
                                      '-J'//join_path(model%output_directory,model%package_name)
    endif
    model%link_flags = ''

    ! Add sources from executable directories
    if (is_dir('app') .and. package%build%auto_executables) then
        call add_sources_from_dir(model%sources,'app', FPM_SCOPE_APP, &
                                   with_executables=.true., error=error)

        if (allocated(error)) then
            return
        end if

    end if
    if (is_dir('test') .and. package%build%auto_tests) then
        call add_sources_from_dir(model%sources,'test', FPM_SCOPE_TEST, &
                                   with_executables=.true., error=error)

        if (allocated(error)) then
            return
        endif

    end if
    if (allocated(package%executable)) then
        call add_executable_sources(model%sources, package%executable, FPM_SCOPE_APP, &
                                     auto_discover=package%build%auto_executables, &
                                     error=error)

        if (allocated(error)) then
            return
        end if

    end if
    if (allocated(package%test)) then
        call add_executable_sources(model%sources, package%test, FPM_SCOPE_TEST, &
                                     auto_discover=package%build%auto_tests, &
                                     error=error)

        if (allocated(error)) then
            return
        endif

    endif

    ! Add library sources, including local dependencies
    call add_libsources_from_package(model%sources,model%link_libraries,package_list,package, &
                                      package_root='.',dev_depends=.true.,error=error)
    if (allocated(error)) then
        return
    end if

    call targets_from_sources(model,model%sources)

    do i = 1, size(model%link_libraries)
        model%link_flags = model%link_flags // " -l" // model%link_libraries(i)%s
    end do

    if (model%targets(1)%ptr%target_type == FPM_TARGET_ARCHIVE) then
        model%library_file = model%targets(1)%ptr%output_file
    end if

    call resolve_module_dependencies(model%targets,error)

    call resolve_target_linking(model%targets)

end subroutine build_model


subroutine cmd_build(settings)
type(fpm_build_settings), intent(in) :: settings
type(package_config_t) :: package
type(fpm_model_t) :: model
type(error_t), allocatable :: error

integer :: i

call get_package_data(package, "fpm.toml", error, apply_defaults=.true.)
if (allocated(error)) then
    print '(a)', error%message
    error stop 1
end if

call build_model(model, settings, package, error)
if (allocated(error)) then
    print '(a)', error%message
    error stop 1
end if

if(settings%list)then
    do i=1,size(model%targets)
        write(stderr,*) model%targets(i)%ptr%output_file
    enddo
else
    call build_package(model)
endif

end subroutine

subroutine cmd_install(settings)
type(fpm_install_settings), intent(in) :: settings
    print *, "fpm error: 'fpm install' not implemented."
    error stop 8
end subroutine cmd_install

subroutine cmd_run(settings,test)
    class(fpm_run_settings), intent(in) :: settings
    logical, intent(in) :: test

    integer, parameter :: LINE_WIDTH = 80
    integer :: i, j, col_width, nCol
    logical :: found(size(settings%name))
    type(error_t), allocatable :: error
    type(package_config_t) :: package
    type(fpm_model_t) :: model
    type(string_t) :: exe_cmd
    type(string_t), allocatable :: executables(:)
    type(build_target_t), pointer :: exe_target
    type(srcfile_t), pointer :: exe_source

    call get_package_data(package, "fpm.toml", error, apply_defaults=.true.)
    if (allocated(error)) then
        print '(a)', error%message
        error stop 1
    end if

    call build_model(model, settings%fpm_build_settings, package, error)
    if (allocated(error)) then
        print '(a)', error%message
        error stop 1
    end if

    ! Enumerate executable targets to run
    col_width = -1
    found(:) = .false.
    allocate(executables(0))
    do i=1,size(model%targets)

        exe_target => model%targets(i)%ptr

        if (exe_target%target_type == FPM_TARGET_EXECUTABLE .and. &
             allocated(exe_target%dependencies)) then

            exe_source => exe_target%dependencies(1)%ptr%source

            if (exe_source%unit_scope == &
                merge(FPM_SCOPE_TEST,FPM_SCOPE_APP,test)) then 

                col_width = max(col_width,len(basename(exe_target%output_file))+2)

                if (size(settings%name) == 0) then

                    exe_cmd%s = exe_target%output_file
                    executables = [executables, exe_cmd]

                else

                    do j=1,size(settings%name)

                        if (trim(settings%name(j))==exe_source%exe_name) then
                            
                            found(j) = .true.
                            exe_cmd%s = exe_target%output_file
                            executables = [executables, exe_cmd]

                        end if

                    end do

                end if
                
            end if

        end if

    end do

    ! Check if any apps/tests were found
    if (col_width < 0) then
        if (test) then
            write(stderr,*) 'No tests to run'
        else
            write(stderr,*) 'No executables to run'
        end if
        stop
    end if

    ! Check all names are valid
    if (any(.not.found)) then

        write(stderr,'(A)',advance="no")'fpm::run<ERROR> specified names '
        do j=1,size(settings%name)
            if (.not.found(j)) write(stderr,'(A)',advance="no") '"'//trim(settings%name(j))//'" '
        end do
        write(stderr,'(A)') 'not found.'
        write(stderr,*)

        j = 1
        nCol = LINE_WIDTH/col_width
        write(stderr,*) 'Available names:'
        do i=1,size(model%targets)

            exe_target => model%targets(i)%ptr
    
            if (exe_target%target_type == FPM_TARGET_EXECUTABLE .and. &
                allocated(exe_target%dependencies)) then

                exe_source => exe_target%dependencies(1)%ptr%source

                if (exe_source%unit_scope == &
                    merge(FPM_SCOPE_TEST,FPM_SCOPE_APP,test)) then 

                    write(stderr,'(A)',advance=(merge("yes","no ",modulo(j,nCol)==0))) &
                                        & [character(len=col_width) :: basename(exe_target%output_file)]
                    j = j + 1

                end if

            end if

        end do

        write(stderr,*)
        stop 1

    end if

    call build_package(model)

    do i=1,size(executables)
        if (settings%list) then
            write(stderr,*) executables(i)%s
        else
            
            if (exists(executables(i)%s)) then
                call run(executables(i)%s//" "//settings%args)
            else
                write(stderr,*)'fpm::run<ERROR>',executables(i)%s,' not found'
                stop 1
            end if

        end if
    end do

end subroutine cmd_run

end module fpm<|MERGE_RESOLUTION|>--- conflicted
+++ resolved
@@ -11,15 +11,9 @@
                     FPM_TARGET_EXECUTABLE, FPM_TARGET_ARCHIVE
 
 use fpm_sources, only: add_executable_sources, add_sources_from_dir
-<<<<<<< HEAD
 use fpm_targets, only: targets_from_sources, resolve_module_dependencies, &
                         resolve_target_linking
-use fpm_manifest, only : get_package_data, default_executable, &
-    default_library, package_t, default_test
-=======
-use fpm_targets, only: targets_from_sources, resolve_module_dependencies
 use fpm_manifest, only : get_package_data, package_config_t
->>>>>>> c4ce73e4
 use fpm_error, only : error_t, fatal_error
 use fpm_manifest_test, only : test_config_t
 use,intrinsic :: iso_fortran_env, only : stdin=>input_unit,   &
