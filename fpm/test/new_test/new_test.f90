--- conflicted
+++ resolved
@@ -78,17 +78,11 @@
 
    if( is_dir('name-with-hyphens') ) then
        tally=[tally,.true.]
-<<<<<<< HEAD
-   else
-       write(*,*)'ERROR: directory name-with-hyphens/ exists'
-       tally=[tally,.false.]
-   endif
-=======
+
     else
        write(*,*)'ERROR: directory name-with-hyphens/ exists'
        tally=[tally,.false.]
     endif
->>>>>>> a16e8127
 
    ! assuming hidden files in .git and .gitignore are ignored for now
    TESTS: do i=1,size(directories)
