build/*

# Visual Studio Code
.vscode/

# CodeBlocks
<<<<<<< HEAD
project/
=======
project/
>>>>>>> 36edb6cc
<|MERGE_RESOLUTION|>--- conflicted
+++ resolved
@@ -4,8 +4,4 @@
 .vscode/
 
 # CodeBlocks
-<<<<<<< HEAD
 project/
-=======
-project/
->>>>>>> 36edb6cc
