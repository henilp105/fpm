--- conflicted
+++ resolved
@@ -180,14 +180,13 @@
     canonicalExecutables <- mapM makeAbsolute executables
     case canonicalExecutables of
       [] -> putStrLn "No Executables Found"
-<<<<<<< HEAD
       _ ->
         let commandPrefix = case runner of
               Nothing -> ""
               Just r  -> r ++ " "
             commandSufix = case runArgs of
               Nothing -> ""
-              Just a  -> " " ++ a
+              Just a  -> " " ++ (intercalate " " a)
         in  case whichOne of
               Nothing -> do
                 exitCodes <- mapM
@@ -232,7 +231,7 @@
                 Just r  -> r ++ " "
               commandSufix = case testArgs of
                 Nothing -> ""
-                Just a  -> " " ++ a
+                Just a  -> " " ++ (intercalate " " a)
           in  case whichOne of
                 Nothing -> do
                   exitCodes <- mapM
@@ -256,80 +255,6 @@
                       exitCode <- system
                         (commandPrefix ++ specified ++ commandSufix)
                       exitWith exitCode
-=======
-      _  -> case whichOne of
-        Nothing -> do
-          exitCodes <- mapM
-            system
-            (map
-              (++ case runArgs of
-                Nothing      -> ""
-                Just theArgs -> " " ++ (intercalate " " theArgs)
-              )
-              canonicalExecutables
-            )
-          forM_
-            exitCodes
-            (\exitCode -> when
-              (case exitCode of
-                ExitSuccess -> False
-                _           -> True
-              )
-              (exitWith exitCode)
-            )
-        Just name -> do
-          case find (name `isSuffixOf`) canonicalExecutables of
-            Nothing        -> putStrLn "Executable Not Found"
-            Just specified -> do
-              exitCode <- case runArgs of
-                Nothing -> system specified
-                Just theArgs ->
-                  system (specified ++ " " ++ (intercalate " " theArgs))
-              exitWith exitCode
-  Test { testTarget = whichOne, testArgs = testArgs } -> do
-    build settings
-    let buildPrefix = appSettingsBuildPrefix settings
-    let
-      executableNames = map
-        (\Executable { executableSourceDir = sourceDir, executableMainFile = mainFile, executableName = name } ->
-          sourceDir </> name
-        )
-        (appSettingsTests settings)
-    let executables =
-          map (buildPrefix </>) $ map (flip (<.>) exe) executableNames
-    canonicalExecutables <- mapM makeAbsolute executables
-    case canonicalExecutables of
-      [] -> putStrLn "No Tests Found"
-      _  -> case whichOne of
-        Nothing -> do
-          exitCodes <- mapM
-            system
-            (map
-              (++ case testArgs of
-                Nothing      -> ""
-                Just theArgs -> " " ++ (intercalate " " theArgs)
-              )
-              canonicalExecutables
-            )
-          forM_
-            exitCodes
-            (\exitCode -> when
-              (case exitCode of
-                ExitSuccess -> False
-                _           -> True
-              )
-              (exitWith exitCode)
-            )
-        Just name -> do
-          case find (name `isSuffixOf`) canonicalExecutables of
-            Nothing        -> putStrLn "Test Not Found"
-            Just specified -> do
-              exitCode <- case testArgs of
-                Nothing -> system specified
-                Just theArgs ->
-                  system (specified ++ " " ++ (intercalate " " theArgs))
-              exitWith exitCode
->>>>>>> fa04b1f4
   _ -> putStrLn "Shouldn't be able to get here"
 
 build :: AppSettings -> IO ()
@@ -506,24 +431,22 @@
           )
     <*> optional
           (strOption
-<<<<<<< HEAD
             (long "runner" <> metavar "RUNNER" <> help
               "specify a command to be used to run the executable(s)"
             )
           )
     <*> optional
-          (strArgument
-            (metavar "TARGET" <> help "Name of the executable to run")
-=======
+          (strOption
             (long "target" <> metavar "TARGET" <> help
               "Name of the executable to run"
             )
->>>>>>> fa04b1f4
           )
     <*> optional
           (many
             (strArgument
-              (metavar "ARGS" <> help "Arguments to the executable(s) (should follow '--')")
+              (  metavar "ARGS"
+              <> help "Arguments to the executable(s) (should follow '--')"
+              )
             )
           )
 
@@ -550,24 +473,24 @@
             )
           )
     <*> optional
-<<<<<<< HEAD
           (strOption
             (long "runner" <> metavar "RUNNER" <> help
               "specify a command to be used to run the test(s)"
             )
           )
     <*> optional
-          (strArgument (metavar "TARGET" <> help "Name of the test to run"))
-    <*> optional (strArgument (metavar "ARGS" <> help "Arguments to the test"))
-=======
-          (strOption (long "target" <> metavar "TARGET" <> help "Name of the test to run"))
+          (strOption
+            (long "target" <> metavar "TARGET" <> help "Name of the test to run"
+            )
+          )
     <*> optional
           (many
             (strArgument
-              (metavar "ARGS" <> help "Arguments to the test(s) (should follow '--')")
+              (  metavar "ARGS"
+              <> help "Arguments to the test(s) (should follow '--')"
+              )
             )
           )
->>>>>>> fa04b1f4
 
 getDirectoriesFiles :: [FilePath] -> [FilePattern] -> IO [FilePath]
 getDirectoriesFiles dirs exts = getDirectoryFilesIO "" newPatterns
