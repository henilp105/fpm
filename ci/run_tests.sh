#!/bin/bash

get_abs_filename() {
  # $1 : relative filename
  filename=$1
  parentdir=$(dirname "${filename}")

  if [ -d "${filename}" ]; then
      echo "$(cd "${filename}" && pwd)"
  elif [ -d "${parentdir}" ]; then
    echo "$(cd "${parentdir}" && pwd)/$(basename "${filename}")"
  fi
}

set -ex

cd fpm
fpm build
fpm run
rm -rf fpm_scratch_*/
fpm test
<<<<<<< HEAD

f_fpm_path="$(get_abs_filename $(find build -regex 'build/.*/app/fpm'))"

"${f_fpm_path}"
=======
rm -rf fpm_scratch_*/
build/gfortran_debug/app/fpm
>>>>>>> c5b80a3c

cd ../example_packages/hello_world
"${f_fpm_path}" build
./build/gfortran_debug/app/hello_world

cd ../hello_fpm
"${f_fpm_path}" build
./build/gfortran_debug/app/hello_fpm

cd ../circular_test
"${f_fpm_path}" build

cd ../circular_example
"${f_fpm_path}" build

cd ../hello_complex
"${f_fpm_path}" build
./build/gfortran_debug/app/say_Hello
./build/gfortran_debug/app/say_goodbye
./build/gfortran_debug/test/greet_test
./build/gfortran_debug/test/farewell_test

cd ../hello_complex_2
"${f_fpm_path}" build
./build/gfortran_debug/app/say_hello_world
./build/gfortran_debug/app/say_goodbye
./build/gfortran_debug/test/greet_test
./build/gfortran_debug/test/farewell_test

cd ../auto_discovery_off
"${f_fpm_path}" build
./build/gfortran_debug/app/auto_discovery_off
./build/gfortran_debug/test/my_test
test ! -x ./build/gfortran_debug/app/unused
test ! -x ./build/gfortran_debug/test/unused_test

cd ../with_c
"${f_fpm_path}" build
./build/gfortran_debug/app/with_c

cd ../submodules
"${f_fpm_path}" build

cd ../program_with_module
"${f_fpm_path}" build
./build/gfortran_debug/app/Program_with_module<|MERGE_RESOLUTION|>--- conflicted
+++ resolved
@@ -19,15 +19,10 @@
 fpm run
 rm -rf fpm_scratch_*/
 fpm test
-<<<<<<< HEAD
+rm -rf fpm_scratch_*/
 
 f_fpm_path="$(get_abs_filename $(find build -regex 'build/.*/app/fpm'))"
-
 "${f_fpm_path}"
-=======
-rm -rf fpm_scratch_*/
-build/gfortran_debug/app/fpm
->>>>>>> c5b80a3c
 
 cd ../example_packages/hello_world
 "${f_fpm_path}" build
