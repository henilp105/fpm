--- conflicted
+++ resolved
@@ -15,12 +15,7 @@
 build\gfortran_debug\app\fpm
 if errorlevel 1 exit 1
 
-<<<<<<< HEAD
 cd ..\example_packages\hello_world
-=======
-
-cd ..\test\example_packages\hello_world
->>>>>>> ad9ebadb
 if errorlevel 1 exit 1
 
 ..\..\fpm\build\gfortran_debug\app\fpm build
