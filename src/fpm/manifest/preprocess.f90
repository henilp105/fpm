!> Implementation of the meta data for preprocessing.
!>
!> A preprocess table can currently have the following fields
!>
!> ```toml
!> [preprocess]
!> [preprocess.cpp]
!> suffixes = ["F90", "f90"]
!> directories = ["src/feature1", "src/models"]
!> macros = []
!> ```

module fpm_manifest_preprocess
   use fpm_error, only : error_t, syntax_error
   use fpm_strings, only : string_t, operator(==)
   use fpm_toml, only : toml_table, toml_key, toml_stat, get_value, get_list, serializable_t, set_value, set_list, &
                        set_string
   implicit none
   private

   public :: preprocess_config_t, new_preprocess_config, new_preprocessors, operator(==)

   !> Configuration meta data for a preprocessor
   type, extends(serializable_t) :: preprocess_config_t

      !> Name of the preprocessor
      character(len=:), allocatable :: name

      !> Suffixes of the files to be preprocessed
      type(string_t), allocatable :: suffixes(:)

      !> Directories to search for files to be preprocessed
      type(string_t), allocatable :: directories(:)

      !> Macros to be defined for the preprocessor
      type(string_t), allocatable :: macros(:)

   contains

      !> Print information on this instance
      procedure :: info

      !> Serialization interface
      procedure :: serializable_is_same => preprocess_is_same
      procedure :: dump_to_toml
      procedure :: load_from_toml

   end type preprocess_config_t

<<<<<<< HEAD
   interface operator(==)
       module procedure preprocess_is_same
   end interface
=======
   character(*), parameter, private :: class_name = 'preprocess_config_t'
>>>>>>> 3eb7ec2c

contains

   !> Construct a new preprocess configuration from TOML data structure
   subroutine new_preprocess_config(self, table, error)

      !> Instance of the preprocess configuration
      type(preprocess_config_t), intent(out) :: self

      !> Instance of the TOML data structure.
      type(toml_table), intent(inout) :: table

      !> Error handling
      type(error_t), allocatable, intent(out) :: error

      call check(table, error)
      if (allocated(error)) return

      call table%get_key(self%name)

      call get_list(table, "suffixes", self%suffixes, error)
      if (allocated(error)) return

      call get_list(table, "directories", self%directories, error)
      if (allocated(error)) return

      call get_list(table, "macros", self%macros, error)
      if (allocated(error)) return

   end subroutine new_preprocess_config

   !> Check local schema for allowed entries
   subroutine check(table, error)

      !> Instance of the TOML data structure.
      type(toml_table), intent(inout) :: table

      !> Error handling
      type(error_t), allocatable, intent(inout) :: error

      character(len=:), allocatable :: name
      type(toml_key), allocatable :: list(:)
      integer :: ikey

      call table%get_key(name)
      call table%get_keys(list)

      do ikey = 1, size(list)
         select case(list(ikey)%key)
         !> Valid keys.
         case("suffixes", "directories", "macros")
         case default
            call syntax_error(error, "Key '"//list(ikey)%key//"' not allowed in preprocessor '"//name//"'."); exit
         end select
      end do
   end subroutine check

   !> Construct new preprocess array from a TOML data structure.
   subroutine new_preprocessors(preprocessors, table, error)

      !> Instance of the preprocess configuration
      type(preprocess_config_t), allocatable, intent(out) :: preprocessors(:)

      !> Instance of the TOML data structure
      type(toml_table), intent(inout) :: table

      !> Error handling
      type(error_t), allocatable, intent(out) :: error

      type(toml_table), pointer :: node
      type(toml_key), allocatable :: list(:)
      integer :: iprep, stat

      call table%get_keys(list)

      ! An empty table is not allowed
      if (size(list) == 0) then
         call syntax_error(error, "No preprocessors defined")
      end if

      allocate(preprocessors(size(list)))
      do iprep = 1, size(list)
         call get_value(table, list(iprep)%key, node, stat=stat)
         if (stat /= toml_stat%success) then
            call syntax_error(error, "Preprocessor "//list(iprep)%key//" must be a table entry")
            exit
         end if
         call new_preprocess_config(preprocessors(iprep), node, error)
         if (allocated(error)) exit
      end do

   end subroutine new_preprocessors

   !> Write information on this instance
   subroutine info(self, unit, verbosity)

      !> Instance of the preprocess configuration
      class(preprocess_config_t), intent(in) :: self

      !> Unit for IO
      integer, intent(in) :: unit

      !> Verbosity of the printout
      integer, intent(in), optional :: verbosity

      integer :: pr, ilink
      character(len=*), parameter :: fmt = '("#", 1x, a, t30, a)'

      if (present(verbosity)) then
         pr = verbosity
      else
         pr = 1
      end if

      if (pr < 1) return

      write(unit, fmt) "Preprocessor"
      if (allocated(self%name)) then
         write(unit, fmt) "- name", self%name
      end if
      if (allocated(self%suffixes)) then
         write(unit, fmt) " - suffixes"
         do ilink = 1, size(self%suffixes)
            write(unit, fmt) "   - " // self%suffixes(ilink)%s
         end do
      end if
      if (allocated(self%directories)) then
         write(unit, fmt) " - directories"
         do ilink = 1, size(self%directories)
            write(unit, fmt) "   - " // self%directories(ilink)%s
         end do
      end if
      if (allocated(self%macros)) then
         write(unit, fmt) " - macros"
         do ilink = 1, size(self%macros)
            write(unit, fmt) "   - " // self%macros(ilink)%s
         end do
      end if

   end subroutine info

   logical function preprocess_is_same(this,that)
      class(preprocess_config_t), intent(in) :: this
<<<<<<< HEAD
      class(preprocess_config_t), intent(in) :: that

      integer :: istr
=======
      class(serializable_t), intent(in) :: that
>>>>>>> 3eb7ec2c

      preprocess_is_same = .false.

      select type (other=>that)
         type is (preprocess_config_t)
            if (allocated(this%name).neqv.allocated(other%name)) return
            if (allocated(this%name)) then
                if (.not.(this%name==other%name)) return
            endif
<<<<<<< HEAD
            if (.not.(allocated(this%suffixes).eqv.allocated(other%suffixes))) return
            if (allocated(this%suffixes)) then
               do istr=1,size(this%suffixes)
                  if (.not.(this%suffixes(istr)%s==other%suffixes(istr)%s)) return
               end do
            end if
            if (.not.(allocated(this%directories).eqv.allocated(other%directories))) return
            if (allocated(this%directories)) then
               do istr=1,size(this%directories)
                  if (.not.(this%directories(istr)%s==other%directories(istr)%s)) return
               end do
            end if
            if (.not.(allocated(this%macros).eqv.allocated(other%macros))) return
            if (allocated(this%macros)) then
               do istr=1,size(this%macros)
                  if (.not.(this%macros(istr)%s==other%macros(istr)%s)) return
               end do
            end if
=======
            if (.not.(this%suffixes==other%suffixes)) return
            if (.not.(this%directories==other%directories)) return
            if (.not.(this%macros==other%macros)) return
>>>>>>> 3eb7ec2c

         class default
            ! Not the same type
            return
      end select

      !> All checks passed!
      preprocess_is_same = .true.

    end function preprocess_is_same

<<<<<<< HEAD
=======
    !> Dump install config to toml table
    subroutine dump_to_toml(self, table, error)

       !> Instance of the serializable object
       class(preprocess_config_t), intent(inout) :: self

       !> Data structure
       type(toml_table), intent(inout) :: table

       !> Error handling
       type(error_t), allocatable, intent(out) :: error

       call set_string(table, "name", self%name, error)
       if (allocated(error)) return
       call set_list(table, "suffixes", self%suffixes, error)
       if (allocated(error)) return
       call set_list(table, "directories", self%directories, error)
       if (allocated(error)) return
       call set_list(table, "macros", self%macros, error)
       if (allocated(error)) return

     end subroutine dump_to_toml

     !> Read install config from toml table (no checks made at this stage)
     subroutine load_from_toml(self, table, error)

        !> Instance of the serializable object
        class(preprocess_config_t), intent(inout) :: self

        !> Data structure
        type(toml_table), intent(inout) :: table

        !> Error handling
        type(error_t), allocatable, intent(out) :: error

        call get_value(table, "name", self%name)
        call get_list(table, "suffixes", self%suffixes, error)
        if (allocated(error)) return
        call get_list(table, "directories", self%directories, error)
        if (allocated(error)) return
        call get_list(table, "macros", self%macros, error)
        if (allocated(error)) return

     end subroutine load_from_toml

>>>>>>> 3eb7ec2c
end module fpm_manifest_preprocess<|MERGE_RESOLUTION|>--- conflicted
+++ resolved
@@ -47,13 +47,10 @@
 
    end type preprocess_config_t
 
-<<<<<<< HEAD
    interface operator(==)
        module procedure preprocess_is_same
    end interface
-=======
    character(*), parameter, private :: class_name = 'preprocess_config_t'
->>>>>>> 3eb7ec2c
 
 contains
 
@@ -197,13 +194,10 @@
 
    logical function preprocess_is_same(this,that)
       class(preprocess_config_t), intent(in) :: this
-<<<<<<< HEAD
       class(preprocess_config_t), intent(in) :: that
 
       integer :: istr
-=======
       class(serializable_t), intent(in) :: that
->>>>>>> 3eb7ec2c
 
       preprocess_is_same = .false.
 
@@ -213,7 +207,6 @@
             if (allocated(this%name)) then
                 if (.not.(this%name==other%name)) return
             endif
-<<<<<<< HEAD
             if (.not.(allocated(this%suffixes).eqv.allocated(other%suffixes))) return
             if (allocated(this%suffixes)) then
                do istr=1,size(this%suffixes)
@@ -232,11 +225,6 @@
                   if (.not.(this%macros(istr)%s==other%macros(istr)%s)) return
                end do
             end if
-=======
-            if (.not.(this%suffixes==other%suffixes)) return
-            if (.not.(this%directories==other%directories)) return
-            if (.not.(this%macros==other%macros)) return
->>>>>>> 3eb7ec2c
 
          class default
             ! Not the same type
@@ -248,8 +236,6 @@
 
     end function preprocess_is_same
 
-<<<<<<< HEAD
-=======
     !> Dump install config to toml table
     subroutine dump_to_toml(self, table, error)
 
@@ -295,5 +281,4 @@
 
      end subroutine load_from_toml
 
->>>>>>> 3eb7ec2c
 end module fpm_manifest_preprocess