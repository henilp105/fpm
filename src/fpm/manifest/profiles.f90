--- conflicted
+++ resolved
@@ -85,11 +85,7 @@
       character(len=:), allocatable :: compiler
 
       !> Value repesenting OS
-<<<<<<< HEAD
       integer :: os_type = OS_ALL
-=======
-      integer :: os_type
->>>>>>> 4c1a93f5
 
       !> Fortran compiler flags
       character(len=:), allocatable :: flags
