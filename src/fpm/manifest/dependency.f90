--- conflicted
+++ resolved
@@ -23,17 +23,10 @@
 !> Resolving a dependency will result in obtaining a new package configuration
 !> data for the respective project.
 module fpm_manifest_dependency
-<<<<<<< HEAD
     use fpm_error, only: error_t, syntax_error
     use fpm_git, only: git_target_t, git_target_tag, git_target_branch, &
-        & git_target_revision, git_target_default
+        & git_target_revision, git_target_default, operator(==)
     use fpm_toml, only: toml_table, toml_key, toml_stat, get_value, check_keys
-=======
-    use fpm_error, only : error_t, syntax_error
-    use fpm_git, only : git_target_t, git_target_tag, git_target_branch, &
-        & git_target_revision, git_target_default, operator(==)
-    use fpm_toml, only : toml_table, toml_key, toml_stat, get_value
->>>>>>> 033146fe
     use fpm_filesystem, only: windows_path
     use fpm_environment, only: get_os_type, OS_WINDOWS
     use fpm_versioning, only: version_t, new_version
@@ -174,32 +167,10 @@
         call check_keys(table, valid_keys, error)
         if (allocated(error)) return
 
-<<<<<<< HEAD
         if (table%has_key("path") .and. table%has_key("git")) then
             call syntax_error(error, "Dependency '"//name//"' cannot have both git and path entries")
             return
         end if
-=======
-            case("git")
-                if (url_present) then
-                    call syntax_error(error, "Dependency "//name//" cannot have both git and path entries")
-                    exit
-                end if
-                call get_value(table, "git", url)
-                if (.not.allocated(url)) then
-                    call syntax_error(error, "Dependency "//name//" has invalid git source")
-                    exit
-                end if
-                url_present = .true.
-
-            case("path")
-                if (url_present) then
-                    call syntax_error(error, "Dependency "//name//" cannot have both git and path entries")
-                    exit
-                end if
-                url_present = .true.
-                has_path = .true.
->>>>>>> 033146fe
 
         if ((table%has_key("branch") .and. table%has_key("rev")) .or. &
             (table%has_key("branch") .and. table%has_key("tag")) .or. &
@@ -302,8 +273,6 @@
 
     end subroutine info
 
-<<<<<<< HEAD
-=======
     !> Check if two dependency configurations are different
     logical function manifest_has_changed(this, that) result(has_changed)
 
@@ -326,5 +295,4 @@
     end function manifest_has_changed
 
 
->>>>>>> 033146fe
 end module fpm_manifest_dependency