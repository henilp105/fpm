!> # Dependency management
!>
!> ## Fetching dependencies and creating a dependency tree
!>
!> Dependencies on the top-level can be specified from:
!>
!> - `package%dependencies`
!> - `package%dev_dependencies`
!> - `package%executable(:)%dependencies`
!> - `package%test(:)%dependencies`
!>
!> Each dependency is fetched in some way and provides a path to its package
!> manifest.
!> The `package%dependencies` of the dependencies are resolved recursively.
!>
!> To initialize the dependency tree all dependencies are recursively fetched
!> and stored in a flat data structure to avoid retrieving a package twice.
!> The data structure used to store this information should describe the current
!> status of the dependency tree. Important information are:
!>
!> - name of the package
!> - version of the package
!> - path to the package root
!>
!> Additionally, for version controlled dependencies the following should be
!> stored along with the package:
!>
!> - the upstream url
!> - the current checked out revision
!>
!> Fetching a remote (version controlled) dependency turns it for our purpose
!> into a local path dependency which is handled by the same means.
!>
!> ## Updating dependencies
!>
!> For a given dependency tree all top-level dependencies can be updated.
!> We have two cases to consider, a remote dependency and a local dependency,
!> again, remote dependencies turn into local dependencies by fetching.
!> Therefore we will update remote dependencies by simply refetching them.
!>
!> For remote dependencies we have to refetch if the revision in the manifest
!> changes or the upstream HEAD has changed (for branches _and_ tags).
!>
!> @Note For our purpose a tag is just a fancy branch name. Tags can be delete and
!>       modified afterwards, therefore they do not differ too much from branches
!>       from our perspective.
!>
!> For the latter case we only know if we actually fetch from the upstream URL.
!>
!> In case of local (and fetched remote) dependencies we have to read the package
!> manifest and compare its dependencies against our dependency tree, any change
!> requires updating the respective dependencies as well.
!>
!> ## Handling dependency compatibilties
!>
!> Currenly ignored. First come, first serve.
module fpm_dependency
  use, intrinsic :: iso_fortran_env, only: output_unit
  use fpm_environment, only: get_os_type, OS_WINDOWS, os_is_unix
  use fpm_error, only: error_t, fatal_error
  use fpm_filesystem, only: exists, join_path, mkdir, canon_path, windows_path, list_files, is_dir, basename, os_delete_dir
  use fpm_git, only: git_target_revision, git_target_default, git_revision, operator(==)
  use fpm_manifest, only: package_config_t, dependency_config_t, get_package_data
  use fpm_manifest_dependency, only: manifest_has_changed
<<<<<<< HEAD
  use fpm_strings, only: string_t, operator(.in.)
  use fpm_toml, only: toml_table, toml_key, toml_error, toml_serializer, &
                      toml_parse, get_value, set_value, add_table, toml_load, toml_stat
  use fpm_versioning, only: version_t, new_version
  use fpm_settings, only: fpm_global_settings, get_global_settings, official_registry_base_url
  use fpm_downloader, only: downloader_t
  use jonquil, only: json_object
  use fpm_strings, only: str
=======
  use fpm_strings, only : string_t, operator(.in.)
  use fpm_toml, only : toml_table, toml_key, toml_error, toml_serialize, &
    toml_load, get_value, set_value, add_table
  use fpm_versioning, only : version_t, new_version, char
>>>>>>> 55d94b0e
  implicit none
  private

  public :: dependency_tree_t, new_dependency_tree, dependency_node_t, new_dependency_node, resize, &
            & check_and_read_pkg_data

  !> Overloaded reallocation interface
  interface resize
    module procedure :: resize_dependency_node
  end interface resize

  !> Dependency node in the projects dependency tree
  type, extends(dependency_config_t) :: dependency_node_t
    !> Actual version of this dependency
    type(version_t), allocatable :: version
    !> Installation prefix of this dependencies
    character(len=:), allocatable :: proj_dir
    !> Checked out revision of the version control system
    character(len=:), allocatable :: revision
    !> Dependency is handled
    logical :: done = .false.
    !> Dependency should be updated
    logical :: update = .false.
  contains
    !> Update dependency from project manifest.
    procedure :: register
    !> Get dependency from the registry.
    procedure :: get_from_registry
    procedure, private :: get_from_local_registry
    !> Print information on this instance
    procedure :: info
  end type dependency_node_t

  !> Respresentation of a projects dependencies
  !>
  !> The dependencies are stored in a simple array for now, this can be replaced
  !> with a binary-search tree or a hash table in the future.
  type :: dependency_tree_t
    !> Unit for IO
    integer :: unit = output_unit
    !> Verbosity of printout
    integer :: verbosity = 1
    !> Installation prefix for dependencies
    character(len=:), allocatable :: dep_dir
    !> Number of currently registered dependencies
    integer :: ndep = 0
    !> Flattend list of all dependencies
    type(dependency_node_t), allocatable :: dep(:)
    !> Cache file
    character(len=:), allocatable :: cache
  contains
    !> Overload procedure to add new dependencies to the tree
    generic :: add => add_project, add_project_dependencies, add_dependencies, &
      add_dependency, add_dependency_node
    !> Main entry point to add a project
    procedure, private :: add_project
    !> Add a project and its dependencies to the dependency tree
    procedure, private :: add_project_dependencies
    !> Add a list of dependencies to the dependency tree
    procedure, private :: add_dependencies
    !> Add a single dependency to the dependency tree
    procedure, private :: add_dependency
    !> Add a single dependency node to the dependency tree
    procedure, private :: add_dependency_node
    !> Resolve dependencies
    generic :: resolve => resolve_dependencies, resolve_dependency
    !> Resolve dependencies
    procedure, private :: resolve_dependencies
    !> Resolve dependency
    procedure, private :: resolve_dependency
    !> True if entity can be found
    generic :: has => has_dependency
    !> True if dependency is part of the tree
    procedure, private :: has_dependency
    !> Find a dependency in the tree
    generic :: find => find_name
    !> Find a dependency by its name
    procedure, private :: find_name
    !> Depedendncy resolution finished
    procedure :: finished
    !> Reading of dependency tree
    generic :: load => load_from_file, load_from_unit, load_from_toml
    !> Read dependency tree from file
    procedure, private :: load_from_file
    !> Read dependency tree from formatted unit
    procedure, private :: load_from_unit
    !> Read dependency tree from TOML data structure
    procedure, private :: load_from_toml
    !> Writing of dependency tree
    generic :: dump => dump_to_file, dump_to_unit, dump_to_toml
    !> Write dependency tree to file
    procedure, private :: dump_to_file
    !> Write dependency tree to formatted unit
    procedure, private :: dump_to_unit
    !> Write dependency tree to TOML data structure
    procedure, private :: dump_to_toml
    !> Update dependency tree
    generic :: update => update_dependency, update_tree
    !> Update a list of dependencies
    procedure, private :: update_dependency
    !> Update all dependencies in the tree
    procedure, private :: update_tree
  end type dependency_tree_t

  !> Common output format for writing to the command line
  character(len=*), parameter :: out_fmt = '("#", *(1x, g0))'

contains

  !> Create a new dependency tree
  subroutine new_dependency_tree(self, verbosity, cache)
    !> Instance of the dependency tree
    type(dependency_tree_t), intent(out) :: self
    !> Verbosity of printout
    integer, intent(in), optional :: verbosity
    !> Name of the cache file
    character(len=*), intent(in), optional :: cache

    call resize(self%dep)
    self%dep_dir = join_path("build", "dependencies")

    if (present(verbosity)) then
      self%verbosity = verbosity
    end if

    if (present(cache)) then
      self%cache = cache
    end if

  end subroutine new_dependency_tree

  !> Create a new dependency node from a configuration
  subroutine new_dependency_node(self, dependency, version, proj_dir, update)
    !> Instance of the dependency node
    type(dependency_node_t), intent(out) :: self
    !> Dependency configuration data
    type(dependency_config_t), intent(in) :: dependency
    !> Version of the dependency
    type(version_t), intent(in), optional :: version
    !> Installation prefix of the dependency
    character(len=*), intent(in), optional :: proj_dir
    !> Dependency should be updated
    logical, intent(in), optional :: update

    self%dependency_config_t = dependency

    if (present(version)) then
      self%version = version
    end if

    if (present(proj_dir)) then
      self%proj_dir = proj_dir
    end if

    if (present(update)) then
      self%update = update
    end if

  end subroutine new_dependency_node

  !> Write information on instance
  subroutine info(self, unit, verbosity)

    !> Instance of the dependency configuration
    class(dependency_node_t), intent(in) :: self

    !> Unit for IO
    integer, intent(in) :: unit

    !> Verbosity of the printout
    integer, intent(in), optional :: verbosity

    integer :: pr
    character(len=*), parameter :: fmt = '("#", 1x, a, t30, a)'

    if (present(verbosity)) then
      pr = verbosity
    else
      pr = 1
    end if

    !> Call base object info
    call self%dependency_config_t%info(unit, pr)

    if (allocated(self%version)) then
      write (unit, fmt) "- version", self%version%s()
    end if

    if (allocated(self%proj_dir)) then
      write (unit, fmt) "- dir", self%proj_dir
    end if

    if (allocated(self%revision)) then
      write (unit, fmt) "- revision", self%revision
    end if

    write (unit, fmt) "- done", merge('YES', 'NO ', self%done)
    write (unit, fmt) "- update", merge('YES', 'NO ', self%update)

  end subroutine info

  !> Add project dependencies, each depth level after each other.
  !>
  !> We implement this algorithm in an interative rather than a recursive fashion
  !> as a choice of design.
  subroutine add_project(self, package, error)
    !> Instance of the dependency tree
    class(dependency_tree_t), intent(inout) :: self
    !> Project configuration to add
    type(package_config_t), intent(in) :: package
    !> Error handling
    type(error_t), allocatable, intent(out) :: error

    type(dependency_config_t) :: dependency
    character(len=*), parameter :: root = '.'

    if (allocated(self%cache)) then
      call self%load(self%cache, error)
      if (allocated(error)) return
    end if

    if (.not. exists(self%dep_dir)) then
      call mkdir(self%dep_dir)
    end if

    ! Create this project as the first dependency node (depth 0)
    dependency%name = package%name
    dependency%path = root
    call self%add(dependency, error)
    if (allocated(error)) return

    ! Resolve the root project
    call self%resolve(root, error)
    if (allocated(error)) return

    ! Add the root project dependencies (depth 1)
    call self%add(package, root, .true., error)
    if (allocated(error)) return

    ! Now decent into the dependency tree, level for level
    do while (.not. self%finished())
      call self%resolve(root, error)
      if (allocated(error)) exit
    end do
    if (allocated(error)) return

    if (allocated(self%cache)) then
      call self%dump(self%cache, error)
      if (allocated(error)) return
    end if

  end subroutine add_project

  !> Add a project and its dependencies to the dependency tree
  recursive subroutine add_project_dependencies(self, package, root, main, error)
    !> Instance of the dependency tree
    class(dependency_tree_t), intent(inout) :: self
    !> Project configuration to add
    type(package_config_t), intent(in) :: package
    !> Current project root directory
    character(len=*), intent(in) :: root
    !> Is the main project
    logical, intent(in) :: main
    !> Error handling
    type(error_t), allocatable, intent(out) :: error

    integer :: ii

    if (allocated(package%dependency)) then
      call self%add(package%dependency, error)
      if (allocated(error)) return
    end if

    if (main) then
      if (allocated(package%dev_dependency)) then
        call self%add(package%dev_dependency, error)
        if (allocated(error)) return
      end if

      if (allocated(package%executable)) then
        do ii = 1, size(package%executable)
          if (allocated(package%executable(ii)%dependency)) then
            call self%add(package%executable(ii)%dependency, error)
            if (allocated(error)) exit
          end if
        end do
        if (allocated(error)) return
      end if

      if (allocated(package%example)) then
        do ii = 1, size(package%example)
          if (allocated(package%example(ii)%dependency)) then
            call self%add(package%example(ii)%dependency, error)
            if (allocated(error)) exit
          end if
        end do
        if (allocated(error)) return
      end if

      if (allocated(package%test)) then
        do ii = 1, size(package%test)
          if (allocated(package%test(ii)%dependency)) then
            call self%add(package%test(ii)%dependency, error)
            if (allocated(error)) exit
          end if
        end do
        if (allocated(error)) return
      end if
    end if

  end subroutine add_project_dependencies

  !> Add a list of dependencies to the dependency tree
  subroutine add_dependencies(self, dependency, error)
    !> Instance of the dependency tree
    class(dependency_tree_t), intent(inout) :: self
    !> Dependency configuration to add
    type(dependency_config_t), intent(in) :: dependency(:)
    !> Error handling
    type(error_t), allocatable, intent(out) :: error

    integer :: ii, ndep

    ndep = size(self%dep)
    if (ndep < size(dependency) + self%ndep) then
      call resize(self%dep, ndep + ndep/2 + size(dependency))
    end if

    do ii = 1, size(dependency)
      call self%add(dependency(ii), error)
      if (allocated(error)) exit
    end do
    if (allocated(error)) return

  end subroutine add_dependencies

  !> Add a single dependency node to the dependency tree
  !> Dependency nodes contain additional information (version, git, revision)
  subroutine add_dependency_node(self, dependency, error)
    !> Instance of the dependency tree
    class(dependency_tree_t), intent(inout) :: self
    !> Dependency configuration to add
    type(dependency_node_t), intent(in) :: dependency
    !> Error handling
    type(error_t), allocatable, intent(out) :: error

    integer :: id

    if (self%has_dependency(dependency)) then
      ! A dependency with this same name is already in the dependency tree.
      ! Check if it needs to be updated
      id = self%find(dependency%name)

      ! Ensure an update is requested whenever the dependency has changed
      if (dependency_has_changed(self%dep(id), dependency)) then
        write (self%unit, out_fmt) "Dependency change detected:", dependency%name
        self%dep(id) = dependency
        self%dep(id)%update = .true.
      end if
    else
      ! New dependency: add from scratch
      self%ndep = self%ndep + 1
      self%dep(self%ndep) = dependency
    end if

  end subroutine add_dependency_node

  !> Add a single dependency to the dependency tree
  subroutine add_dependency(self, dependency, error)
    !> Instance of the dependency tree
    class(dependency_tree_t), intent(inout) :: self
    !> Dependency configuration to add
    type(dependency_config_t), intent(in) :: dependency
    !> Error handling
    type(error_t), allocatable, intent(out) :: error

    type(dependency_node_t) :: node

    call new_dependency_node(node, dependency)
    call add_dependency_node(self, node, error)

  end subroutine add_dependency

  !> Update dependency tree
  subroutine update_dependency(self, name, error)
    !> Instance of the dependency tree
    class(dependency_tree_t), intent(inout) :: self
    !> Name of the dependency to update
    character(len=*), intent(in) :: name
    !> Error handling
    type(error_t), allocatable, intent(out) :: error

    integer :: id
    character(len=:), allocatable :: proj_dir, root

    id = self%find(name)
    root = "."

    if (id <= 0) then
      call fatal_error(error, "Cannot update dependency '"//name//"'")
      return
    end if

    associate (dep => self%dep(id))
      if (allocated(dep%git) .and. dep%update) then
        if (self%verbosity > 1) then
          write (self%unit, out_fmt) "Update:", dep%name
        end if
        write (self%unit, out_fmt) "Update:", dep%name
        proj_dir = join_path(self%dep_dir, dep%name)
        call dep%git%checkout(proj_dir, error)
        if (allocated(error)) return

        ! Unset dependency and remove updatable attribute
        dep%done = .false.
        dep%update = .false.

        ! Now decent into the dependency tree, level for level
        do while (.not. self%finished())
          call self%resolve(root, error)
          if (allocated(error)) exit
        end do
        if (allocated(error)) return
      end if
    end associate

  end subroutine update_dependency

  !> Update whole dependency tree
  subroutine update_tree(self, error)
    !> Instance of the dependency tree
    class(dependency_tree_t), intent(inout) :: self
    !> Error handling
    type(error_t), allocatable, intent(out) :: error

    integer :: i

    ! Update dependencies where needed
    do i = 1, self%ndep
      call self%update(self%dep(i)%name, error)
      if (allocated(error)) return
    end do

  end subroutine update_tree

  !> Resolve all dependencies in the tree
  subroutine resolve_dependencies(self, root, error)
    !> Instance of the dependency tree
    class(dependency_tree_t), intent(inout) :: self
    !> Current installation prefix
    character(len=*), intent(in) :: root
    !> Error handling
    type(error_t), allocatable, intent(out) :: error

    integer :: ii

    do ii = 1, self%ndep
      call self%resolve(self%dep(ii), root, error)
      if (allocated(error)) exit
    end do

    if (allocated(error)) return

  end subroutine resolve_dependencies

  !> Resolve a single dependency node
  subroutine resolve_dependency(self, dependency, root, error)
    !> Instance of the dependency tree
    class(dependency_tree_t), intent(inout) :: self
    !> Dependency configuration to add
    type(dependency_node_t), intent(inout) :: dependency
    !> Current installation prefix
    character(len=*), intent(in) :: root
    !> Error handling
    type(error_t), allocatable, intent(out) :: error

    type(package_config_t) :: package
    character(len=:), allocatable :: manifest, proj_dir, revision
    type(fpm_global_settings) :: global_settings
    logical :: fetch

    if (dependency%done) return

    if (allocated(dependency%proj_dir)) then
      proj_dir = dependency%proj_dir
    else if (allocated(dependency%path)) then
      proj_dir = join_path(root, dependency%path)
    else if (allocated(dependency%git)) then
      proj_dir = join_path(self%dep_dir, dependency%name)
      fetch = .not. exists(proj_dir)
      if (fetch) then
        call dependency%git%checkout(proj_dir, error)
        if (allocated(error)) return
      end if
    else
      call get_global_settings(global_settings, error)
      if (allocated(error)) return
      call dependency%get_from_registry(proj_dir, global_settings, error)
      if (allocated(error)) return
    end if

    if (allocated(dependency%git)) then
      call git_revision(proj_dir, revision, error)
      if (allocated(error)) return
    end if

    manifest = join_path(proj_dir, "fpm.toml")
    call get_package_data(package, manifest, error)
    if (allocated(error)) return

    call dependency%register(package, proj_dir, fetch, revision, error)
    if (allocated(error)) return

    if (self%verbosity > 1) then
      write (self%unit, out_fmt) &
        "Dep:", dependency%name, "version", dependency%version%s(), &
        "at", dependency%proj_dir
    end if

    call self%add(package, proj_dir, .false., error)
    if (allocated(error)) return

  end subroutine resolve_dependency

  !> Get a dependency from the registry. Whether the dependency is fetched
  !> from a local, a custom remote or the official registry is determined
  !> by the global configuration settings.
  subroutine get_from_registry(self, target_dir, global_settings, error, downloader_)

    !> Instance of the dependency configuration.
    class(dependency_node_t), intent(in) :: self

    !> The target directory of the dependency.
    character(:), allocatable, intent(out) :: target_dir

    !> Global configuration settings.
    type(fpm_global_settings), intent(in) :: global_settings

    !> Error handling.
    type(error_t), allocatable, intent(out) :: error

    !> Downloader instance.
    class(downloader_t), optional, intent(in) :: downloader_

    character(:), allocatable :: cache_path, target_url, tmp_file, tmp_path
    type(version_t) :: version
    integer :: stat, unit
    type(json_object) :: json
    class(downloader_t), allocatable :: downloader

    if (present(downloader_)) then
      downloader = downloader_
    else
      allocate (downloader)
    end if

    ! Use local registry if it was specified in the global config file.
    if (allocated(global_settings%registry_settings%path)) then
      call self%get_from_local_registry(target_dir, global_settings%registry_settings%path, error); return
    end if

    ! Include namespace and package name in the cache path.
    cache_path = join_path(global_settings%registry_settings%cache_path, self%namespace, self%name)

    ! Check cache before downloading from the remote registry if a specific version was requested. When no specific
    ! version was requested, do network request first to check which is the newest version.
    if (allocated(self%requested_version)) then
      if (exists(join_path(cache_path, self%requested_version%s(), 'fpm.toml'))) then
        print *, "Using cached version of '", join_path(self%namespace, self%name, self%requested_version%s()), "'."
        target_dir = join_path(cache_path, self%requested_version%s()); return
      end if
    end if

    ! Define location of the temporary folder and file.
    tmp_path = join_path(global_settings%path_to_config_folder, 'tmp')
    tmp_file = join_path(tmp_path, 'package_data.tmp')
    if (.not. exists(tmp_path)) call mkdir(tmp_path)
    open (newunit=unit, file=tmp_file, action='readwrite', iostat=stat)
    if (stat /= 0) then
      call fatal_error(error, "Error creating temporary file for downloading package '"//self%name//"'."); return
    end if

    ! Include namespace and package name in the target url and download package data.
    target_url = global_settings%registry_settings%url//'/packages/'//self%namespace//'/'//self%name
    call downloader%get_pkg_data(target_url, self%requested_version, tmp_file, json, error)
    close (unit, status='delete')
    if (allocated(error)) return

    ! Verify package data and read relevant information.
    call check_and_read_pkg_data(json, self, target_url, version, error)
    if (allocated(error)) return

    ! Open new tmp file for downloading the actual package.
    open (newunit=unit, file=tmp_file, action='readwrite', iostat=stat)
    if (stat /= 0) then
      call fatal_error(error, "Error creating temporary file for downloading package '"//self%name//"'."); return
    end if

    ! Include version number in the cache path. If no cached version exists, download it.
    cache_path = join_path(cache_path, version%s())
    if (.not. exists(join_path(cache_path, 'fpm.toml'))) then
      if (is_dir(cache_path)) call os_delete_dir(os_is_unix(), cache_path)
      call mkdir(cache_path)

      print *, "Downloading '"//join_path(self%namespace, self%name, version%s())//"' ..."
      call downloader%get_file(target_url, tmp_file, error)
      if (allocated(error)) then
        close (unit, status='delete'); return
      end if

      ! Unpack the downloaded package to the final location.
      call downloader%unpack(tmp_file, cache_path, error)
      close (unit, status='delete')
      if (allocated(error)) return
    end if

    target_dir = cache_path

  end subroutine get_from_registry

  subroutine check_and_read_pkg_data(json, node, download_url, version, error)
    type(json_object), intent(inout) :: json
    class(dependency_node_t), intent(in) :: node
    character(:), allocatable, intent(out) :: download_url
    type(version_t), intent(out) :: version
    type(error_t), allocatable, intent(out) :: error

    integer :: code, stat
    type(json_object), pointer :: p, q
    character(:), allocatable :: version_key, version_str, error_message

    if (.not. json%has_key('code')) then
      call fatal_error(error, "Failed to download '"//join_path(node%namespace, node%name)//"': No status code."); return
    end if

    call get_value(json, 'code', code, stat=stat)
    if (stat /= 0) then
      call fatal_error(error, "Failed to download '"//join_path(node%namespace, node%name)//"': "// &
      & "Failed to read status code."); return
    end if

    if (code /= 200) then
      if (.not. json%has_key('message')) then
        call fatal_error(error, "Failed to download '"//join_path(node%namespace, node%name)//"': No error message."); return
      end if

      call get_value(json, 'message', error_message, stat=stat)
      if (stat /= 0) then
        call fatal_error(error, "Failed to download '"//join_path(node%namespace, node%name)//"': "// &
        & "Failed to read error message."); return
      end if

      call fatal_error(error, "Failed to download '"//join_path(node%namespace, node%name)//"'. Status code: '"// &
      & str(code)//"'. Error message: '"//error_message//"'."); return
    end if

    if (.not. json%has_key('data')) then
      call fatal_error(error, "Failed to download '"//join_path(node%namespace, node%name)//"': No data."); return
    end if

    call get_value(json, 'data', p, stat=stat)
    if (stat /= 0) then
      call fatal_error(error, "Failed to read package data for '"//join_path(node%namespace, node%name)//"'."); return
    end if

    if (allocated(node%requested_version)) then
      version_key = 'version_data'
    else
      version_key = 'latest_version_data'
    end if

    if (.not. p%has_key(version_key)) then
      call fatal_error(error, "Failed to download '"//join_path(node%namespace, node%name)//"': No version data."); return
    end if

    call get_value(p, version_key, q, stat=stat)
    if (stat /= 0) then
      call fatal_error(error, "Failed to retrieve version data for '"//join_path(node%namespace, node%name)//"'."); return
    end if

    if (.not. q%has_key('download_url')) then
      call fatal_error(error, "Failed to download '"//join_path(node%namespace, node%name)//"': No download url."); return
    end if

    call get_value(q, 'download_url', download_url, stat=stat)
    if (stat /= 0) then
      call fatal_error(error, "Failed to read download url for '"//join_path(node%namespace, node%name)//"'."); return
    end if

    download_url = official_registry_base_url//'/'//download_url

    if (.not. q%has_key('version')) then
      call fatal_error(error, "Failed to download '"//join_path(node%namespace, node%name)//"': No version found."); return
    end if

    call get_value(q, 'version', version_str, stat=stat)
    if (stat /= 0) then
      call fatal_error(error, "Failed to read version data for '"//join_path(node%namespace, node%name)//"'."); return
    end if

    call new_version(version, version_str, error)
    if (allocated(error)) then
      call fatal_error(error, "'"//version_str//"' is not a valid version for '"// &
      & join_path(node%namespace, node%name)//"'."); return
    end if
  end subroutine

  !> Get the dependency from a local registry.
  subroutine get_from_local_registry(self, target_dir, registry_path, error)

    !> Instance of the dependency configuration.
    class(dependency_node_t), intent(in) :: self

    !> The target directory to download the dependency to.
    character(:), allocatable, intent(out) :: target_dir

    !> The path to the local registry.
    character(*), intent(in) :: registry_path

    !> Error handling.
    type(error_t), allocatable, intent(out) :: error

    character(:), allocatable :: path_to_name
    type(string_t), allocatable :: files(:)
    type(version_t), allocatable :: versions(:)
    type(version_t) :: version
    integer :: i

    path_to_name = join_path(registry_path, self%namespace, self%name)

    if (.not. exists(path_to_name)) then
      call fatal_error(error, "Dependency resolution of '"//self%name// &
      & "': Directory '"//path_to_name//"' doesn't exist."); return
    end if

    call list_files(path_to_name, files)
    if (size(files) == 0) then
      call fatal_error(error, "No versions of '"//self%name//"' found in '"//path_to_name//"'."); return
    end if

    ! Version requested, find it in the cache.
    if (allocated(self%requested_version)) then
      do i = 1, size(files)
        ! Identify directory that matches the version number.
        if (files(i)%s == join_path(path_to_name, self%requested_version%s()) .and. is_dir(files(i)%s)) then
          if (.not. exists(join_path(files(i)%s, 'fpm.toml'))) then
            call fatal_error(error, "'"//files(i)%s//"' is missing an 'fpm.toml' file."); return
          end if
          target_dir = files(i)%s; return
        end if
      end do
      call fatal_error(error, "Version '"//self%requested_version%s()//"' not found in '"//path_to_name//"'")
      return
    end if

    ! No specific version requested, therefore collect available versions.
    allocate (versions(0))
    do i = 1, size(files)
      if (is_dir(files(i)%s)) then
        call new_version(version, basename(files(i)%s), error)
        if (allocated(error)) return
        versions = [versions, version]
      end if
    end do

    if (size(versions) == 0) then
      call fatal_error(error, "No versions found in '"//path_to_name//"'"); return
    end if

    ! Find the latest version.
    version = versions(1)
    do i = 1, size(versions)
      if (versions(i) > version) version = versions(i)
    end do

    path_to_name = join_path(path_to_name, version%s())

    if (.not. exists(join_path(path_to_name, 'fpm.toml'))) then
      call fatal_error(error, "'"//path_to_name//"' is missing an 'fpm.toml' file."); return
    end if

    target_dir = path_to_name
  end subroutine get_from_local_registry

  !> True if dependency is part of the tree
  pure logical function has_dependency(self, dependency)
    !> Instance of the dependency tree
    class(dependency_tree_t), intent(in) :: self
    !> Dependency configuration to check
    class(dependency_config_t), intent(in) :: dependency

    has_dependency = self%find(dependency%name) /= 0

  end function has_dependency

  !> Find a dependency in the dependency tree
  pure function find_name(self, name) result(pos)
    !> Instance of the dependency tree
    class(dependency_tree_t), intent(in) :: self
    !> Dependency configuration to add
    character(len=*), intent(in) :: name
    !> Index of the dependency
    integer :: pos

    integer :: ii

    pos = 0
    do ii = 1, self%ndep
      if (name == self%dep(ii)%name) then
        pos = ii
        exit
      end if
    end do

  end function find_name

  !> Check if we are done with the dependency resolution
  pure function finished(self)
    !> Instance of the dependency tree
    class(dependency_tree_t), intent(in) :: self
    !> All dependencies are updated
    logical :: finished

    finished = all(self%dep(:self%ndep)%done)

  end function finished

  !> Update dependency from project manifest
  subroutine register(self, package, root, fetch, revision, error)
    !> Instance of the dependency node
    class(dependency_node_t), intent(inout) :: self
    !> Package configuration data
    type(package_config_t), intent(in) :: package
    !> Project has been fetched
    logical, intent(in) :: fetch
    !> Root directory of the project
    character(len=*), intent(in) :: root
    !> Git revision of the project
    character(len=*), intent(in), optional :: revision
    !> Error handling
    type(error_t), allocatable, intent(out) :: error

    logical :: update

    update = .false.
    if (self%name /= package%name) then
      call fatal_error(error, "Dependency name '"//package%name// &
        & "' found, but expected '"//self%name//"' instead")
    end if

    self%version = package%version
    self%proj_dir = root

    if (allocated(self%git) .and. present(revision)) then
      self%revision = revision
      if (.not. fetch) then
        ! git object is HEAD always allows an update
        update = .not. allocated(self%git%object)
        if (.not. update) then
          ! allow update in case the revision does not match the requested object
          update = revision /= self%git%object
        end if
      end if
    end if

    self%update = update
    self%done = .true.

  end subroutine register

  !> Read dependency tree from file
  subroutine load_from_file(self, file, error)
    !> Instance of the dependency tree
    class(dependency_tree_t), intent(inout) :: self
    !> File name
    character(len=*), intent(in) :: file
    !> Error handling
    type(error_t), allocatable, intent(out) :: error

    integer :: unit
    logical :: exist

    inquire (file=file, exist=exist)
    if (.not. exist) return

    open (file=file, newunit=unit)
    call self%load(unit, error)
    close (unit)
  end subroutine load_from_file

  !> Read dependency tree from file
  subroutine load_from_unit(self, unit, error)
    !> Instance of the dependency tree
    class(dependency_tree_t), intent(inout) :: self
    !> File name
    integer, intent(in) :: unit
    !> Error handling
    type(error_t), allocatable, intent(out) :: error

    type(toml_error), allocatable :: parse_error
    type(toml_table), allocatable :: table

    call toml_load(table, unit, error=parse_error)

    if (allocated(parse_error)) then
      allocate (error)
      call move_alloc(parse_error%message, error%message)
      return
    end if

    call self%load(table, error)
    if (allocated(error)) return

  end subroutine load_from_unit

  !> Read dependency tree from TOML data structure
  subroutine load_from_toml(self, table, error)
    !> Instance of the dependency tree
    class(dependency_tree_t), intent(inout) :: self
    !> Data structure
    type(toml_table), intent(inout) :: table
    !> Error handling
    type(error_t), allocatable, intent(out) :: error

    integer :: ndep, ii
    logical :: unix
    character(len=:), allocatable :: version, url, obj, rev, proj_dir
    type(toml_key), allocatable :: list(:)
    type(toml_table), pointer :: ptr

    call table%get_keys(list)

    ndep = size(self%dep)
    if (ndep < size(list) + self%ndep) then
      call resize(self%dep, ndep + ndep/2 + size(list))
    end if

    unix = get_os_type() /= OS_WINDOWS

    do ii = 1, size(list)
      call get_value(table, list(ii)%key, ptr)
      call get_value(ptr, "version", version)
      call get_value(ptr, "proj-dir", proj_dir)
      call get_value(ptr, "git", url)
      call get_value(ptr, "obj", obj)
      call get_value(ptr, "rev", rev)
      if (.not. allocated(proj_dir)) cycle
      self%ndep = self%ndep + 1
      associate (dep => self%dep(self%ndep))
        dep%name = list(ii)%key
        if (unix) then
          dep%proj_dir = proj_dir
        else
          dep%proj_dir = windows_path(proj_dir)
        end if
        dep%done = .false.
        if (allocated(version)) then
          if (.not. allocated(dep%version)) allocate (dep%version)
          call new_version(dep%version, version, error)
          if (allocated(error)) exit
        end if
        if (allocated(url)) then
          if (allocated(obj)) then
            dep%git = git_target_revision(url, obj)
          else
            dep%git = git_target_default(url)
          end if
          if (allocated(rev)) then
            dep%revision = rev
          end if
        else
          dep%path = proj_dir
        end if
      end associate
    end do
    if (allocated(error)) return

    self%ndep = size(list)
  end subroutine load_from_toml

  !> Write dependency tree to file
  subroutine dump_to_file(self, file, error)
    !> Instance of the dependency tree
    class(dependency_tree_t), intent(inout) :: self
    !> File name
    character(len=*), intent(in) :: file
    !> Error handling
    type(error_t), allocatable, intent(out) :: error

    integer :: unit

    open (file=file, newunit=unit)
    call self%dump(unit, error)
    close (unit)
    if (allocated(error)) return

  end subroutine dump_to_file

  !> Write dependency tree to file
  subroutine dump_to_unit(self, unit, error)
    !> Instance of the dependency tree
    class(dependency_tree_t), intent(inout) :: self
    !> Formatted unit
    integer, intent(in) :: unit
    !> Error handling
    type(error_t), allocatable, intent(out) :: error

    type(toml_table) :: table

    table = toml_table()
    call self%dump(table, error)

    write(unit, '(a)') toml_serialize(table)

  end subroutine dump_to_unit

  !> Write dependency tree to TOML datastructure
  subroutine dump_to_toml(self, table, error)
    !> Instance of the dependency tree
    class(dependency_tree_t), intent(inout) :: self
    !> Data structure
    type(toml_table), intent(inout) :: table
    !> Error handling
    type(error_t), allocatable, intent(out) :: error

    integer :: ii
    type(toml_table), pointer :: ptr
    character(len=:), allocatable :: proj_dir

    do ii = 1, self%ndep
      associate (dep => self%dep(ii))
        call add_table(table, dep%name, ptr)
        if (.not. associated(ptr)) then
          call fatal_error(error, "Cannot create entry for "//dep%name)
          exit
        end if
        if (allocated(dep%version)) then
          call set_value(ptr, "version", dep%version%s())
        end if
        proj_dir = canon_path(dep%proj_dir)
        call set_value(ptr, "proj-dir", proj_dir)
        if (allocated(dep%git)) then
          call set_value(ptr, "git", dep%git%url)
          if (allocated(dep%git%object)) then
            call set_value(ptr, "obj", dep%git%object)
          end if
          if (allocated(dep%revision)) then
            call set_value(ptr, "rev", dep%revision)
          end if
        end if
      end associate
    end do
    if (allocated(error)) return

  end subroutine dump_to_toml

  !> Reallocate a list of dependencies
  pure subroutine resize_dependency_node(var, n)
    !> Instance of the array to be resized
    type(dependency_node_t), allocatable, intent(inout) :: var(:)
    !> Dimension of the final array size
    integer, intent(in), optional :: n

    type(dependency_node_t), allocatable :: tmp(:)
    integer :: this_size, new_size
    integer, parameter :: initial_size = 16

    if (allocated(var)) then
      this_size = size(var, 1)
      call move_alloc(var, tmp)
    else
      this_size = initial_size
    end if

    if (present(n)) then
      new_size = n
    else
      new_size = this_size + this_size/2 + 1
    end if

    allocate (var(new_size))

    if (allocated(tmp)) then
      this_size = min(size(tmp, 1), size(var, 1))
      var(:this_size) = tmp(:this_size)
      deallocate (tmp)
    end if

  end subroutine resize_dependency_node

  !> Check if a dependency node has changed
  logical function dependency_has_changed(this, that) result(has_changed)
    !> Two instances of the same dependency to be compared
    type(dependency_node_t), intent(in) :: this, that

    has_changed = .true.

    !> All the following entities must be equal for the dependency to not have changed
    if (manifest_has_changed(this, that)) return

    !> For now, only perform the following checks if both are available. A dependency in cache.toml
    !> will always have this metadata; a dependency from fpm.toml which has not been fetched yet
    !> may not have it
    if (allocated(this%version) .and. allocated(that%version)) then
      if (this%version /= that%version) return
    end if
    if (allocated(this%revision) .and. allocated(that%revision)) then
      if (this%revision /= that%revision) return
    end if
    if (allocated(this%proj_dir) .and. allocated(that%proj_dir)) then
      if (this%proj_dir /= that%proj_dir) return
    end if

    !> All checks passed: the two dependencies have no differences
    has_changed = .false.

  end function dependency_has_changed

end module fpm_dependency<|MERGE_RESOLUTION|>--- conflicted
+++ resolved
@@ -62,21 +62,14 @@
   use fpm_git, only: git_target_revision, git_target_default, git_revision, operator(==)
   use fpm_manifest, only: package_config_t, dependency_config_t, get_package_data
   use fpm_manifest_dependency, only: manifest_has_changed
-<<<<<<< HEAD
   use fpm_strings, only: string_t, operator(.in.)
-  use fpm_toml, only: toml_table, toml_key, toml_error, toml_serializer, &
-                      toml_parse, get_value, set_value, add_table, toml_load, toml_stat
+  use fpm_toml, only: toml_table, toml_key, toml_error, toml_serialize, &
+                      get_value, set_value, add_table, toml_load, toml_stat
   use fpm_versioning, only: version_t, new_version
   use fpm_settings, only: fpm_global_settings, get_global_settings, official_registry_base_url
   use fpm_downloader, only: downloader_t
   use jonquil, only: json_object
   use fpm_strings, only: str
-=======
-  use fpm_strings, only : string_t, operator(.in.)
-  use fpm_toml, only : toml_table, toml_key, toml_error, toml_serialize, &
-    toml_load, get_value, set_value, add_table
-  use fpm_versioning, only : version_t, new_version, char
->>>>>>> 55d94b0e
   implicit none
   private
 
