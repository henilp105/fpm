!> Implementation for interacting with git repositories.
module fpm_git
    use fpm_error, only: error_t, fatal_error
<<<<<<< HEAD
    use fpm_filesystem, only : get_temp_filename, getline, join_path, execute_and_read_output, run

=======
    use fpm_filesystem, only : get_temp_filename, getline, join_path, execute_and_read_output
    use fpm_toml, only: serializable_t, toml_table, get_value, set_value, toml_stat, set_string
>>>>>>> 3eb7ec2c
    implicit none

    public :: git_target_t, git_target_default, git_target_branch, git_target_tag, git_target_revision, git_revision, &
            & git_archive, git_matches_manifest, operator(==), compressed_package_name

    !> Name of the compressed package that is generated temporarily.
    character(len=*), parameter :: compressed_package_name = 'compressed_package'

    !> Possible git target
    type :: enum_descriptor

        !> Default target
        integer :: default = 200

        !> Branch in git repository
        integer :: branch = 201

        !> Tag in git repository
        integer :: tag = 202

        !> Commit hash
        integer :: revision = 203

        !> Invalid descriptor
        integer :: error = -999

    end type enum_descriptor

    !> Actual enumerator for descriptors
    type(enum_descriptor), parameter :: git_descriptor = enum_descriptor()


    !> Description of an git target
    type, extends(serializable_t) :: git_target_t

        !> Kind of the git target
        integer :: descriptor = git_descriptor%default

        !> Target URL of the git repository
        character(len=:), allocatable :: url

        !> Additional descriptor of the git object
        character(len=:), allocatable :: object

    contains

        !> Fetch and checkout in local directory
        procedure :: checkout

        !> Show information on instance
        procedure :: info

        !> Serialization interface
        procedure :: serializable_is_same => git_is_same
        procedure :: dump_to_toml
        procedure :: load_from_toml

    end type git_target_t


    interface operator(==)
        module procedure git_target_eq
    end interface

    !> Common output format for writing to the command line
    character(len=*), parameter :: out_fmt = '("#", *(1x, g0))'

contains


    !> Default target
    function git_target_default(url) result(self)

        !> Target URL of the git repository
        character(len=*), intent(in) :: url

        !> New git target
        type(git_target_t) :: self

        self%descriptor = git_descriptor%default
        self%url = url

    end function git_target_default


    !> Target a branch in the git repository
    function git_target_branch(url, branch) result(self)

        !> Target URL of the git repository
        character(len=*), intent(in) :: url

        !> Name of the branch of interest
        character(len=*), intent(in) :: branch

        !> New git target
        type(git_target_t) :: self

        self%descriptor = git_descriptor%branch
        self%url = url
        self%object = branch

    end function git_target_branch


    !> Target a specific git revision
    function git_target_revision(url, sha1) result(self)

        !> Target URL of the git repository
        character(len=*), intent(in) :: url

        !> Commit hash of interest
        character(len=*), intent(in) :: sha1

        !> New git target
        type(git_target_t) :: self

        self%descriptor = git_descriptor%revision
        self%url = url
        self%object = sha1

    end function git_target_revision


    !> Target a git tag
    function git_target_tag(url, tag) result(self)

        !> Target URL of the git repository
        character(len=*), intent(in) :: url

        !> Tag name of interest
        character(len=*), intent(in) :: tag

        !> New git target
        type(git_target_t) :: self

        self%descriptor = git_descriptor%tag
        self%url = url
        self%object = tag

    end function git_target_tag

    !> Check that two git targets are equal
    logical function git_target_eq(this,that) result(is_equal)

        !> Two input git targets
        type(git_target_t), intent(in) :: this,that

        is_equal = this%descriptor == that%descriptor .and. &
                   this%url        == that%url        .and. &
                   this%object     == that%object

    end function git_target_eq

    !> Check that two git targets are equal
    logical function git_is_same(this,that)
        class(git_target_t), intent(in) :: this
        class(serializable_t), intent(in) :: that

        git_is_same = .false.

        select type (other=>that)
           type is (git_target_t)

              if (.not.(this%descriptor==other%descriptor)) return
              if (.not.(this%url==other%url)) return
              if (.not.(this%object==other%object)) return

           class default
              ! Not the same type
              return
        end select

        !> All checks passed!
        git_is_same = .true.

    end function git_is_same

    !> Check that a cached dependency matches a manifest request
    logical function git_matches_manifest(cached,manifest,verbosity,iunit)

        !> Two input git targets
        type(git_target_t), intent(in) :: cached,manifest

        integer, intent(in) :: verbosity,iunit

        git_matches_manifest = cached%url == manifest%url
        if (.not.git_matches_manifest) then
            if (verbosity>1) write(iunit,out_fmt) "GIT URL has changed: ",cached%url," vs. ", manifest%url
            return
        endif

        !> The manifest dependency only contains partial information (what's requested),
        !> while the cached dependency always stores a commit hash because it's built
        !> after the repo is available (saved as git_descriptor%revision==revision).
        !> So, comparing against the descriptor is not reliable
        git_matches_manifest = allocated(cached%object) .eqv. allocated(manifest%object)
        if (git_matches_manifest .and. allocated(cached%object)) &
        git_matches_manifest = cached%object == manifest%object
        if (.not.git_matches_manifest) then
            if (verbosity>1) write(iunit,out_fmt) "GIT OBJECT has changed: ",cached%object," vs. ", manifest%object
        end if

    end function git_matches_manifest


    subroutine checkout(self, local_path, error)

        !> Instance of the git target
        class(git_target_t), intent(in) :: self

        !> Local path to checkout in
        character(*), intent(in) :: local_path

        !> Error
        type(error_t), allocatable, intent(out) :: error

        integer :: stat
        character(len=:), allocatable :: object, workdir

        if (allocated(self%object)) then
            object = self%object
        else
            object = 'HEAD'
        end if
        workdir = "--work-tree="//local_path//" --git-dir="//join_path(local_path, ".git")

        call execute_command_line("git init "//local_path, exitstat=stat)

        if (stat /= 0) then
            call fatal_error(error,'Error while initiating git repository for remote dependency')
            return
        end if

        call execute_command_line("git "//workdir//" fetch --depth=1 "// &
                                  self%url//" "//object, exitstat=stat)

        if (stat /= 0) then
            call fatal_error(error,'Error while fetching git repository for remote dependency')
            return
        end if

        call execute_command_line("git "//workdir//" checkout -qf FETCH_HEAD", exitstat=stat)

        if (stat /= 0) then
            call fatal_error(error,'Error while checking out git repository for remote dependency')
            return
        end if

    end subroutine checkout


    subroutine git_revision(local_path, object, error)

        !> Local path to checkout in
        character(*), intent(in) :: local_path

        !> Git object reference
        character(len=:), allocatable, intent(out) :: object

        !> Error
        type(error_t), allocatable, intent(out) :: error

        integer :: stat, unit, istart, iend
        character(len=:), allocatable :: temp_file, line, iomsg, workdir
        character(len=*), parameter :: hexdigits = '0123456789abcdef'

        workdir = "--work-tree="//local_path//" --git-dir="//join_path(local_path, ".git")
        allocate(temp_file, source=get_temp_filename())
        line = "git "//workdir//" log -n 1 > "//temp_file
        call execute_command_line(line, exitstat=stat)

        if (stat /= 0) then
            call fatal_error(error, "Error while retrieving commit information")
            return
        end if

        open(file=temp_file, newunit=unit)
        call getline(unit, line, stat, iomsg)

        if (stat /= 0) then
            call fatal_error(error, iomsg)
            return
        end if
        close(unit, status="delete")

        ! Tokenize:
        ! commit 0123456789abcdef (HEAD, ...)
        istart = scan(line, ' ') + 1
        iend = verify(line(istart:), hexdigits) + istart - 1
        if (iend < istart) iend = len(line)
        object = line(istart:iend)

    end subroutine git_revision


    !> Show information on git target
    subroutine info(self, unit, verbosity)

        !> Instance of the git target
        class(git_target_t), intent(in) :: self

        !> Unit for IO
        integer, intent(in) :: unit

        !> Verbosity of the printout
        integer, intent(in), optional :: verbosity

        integer :: pr
        character(len=*), parameter :: fmt = '("#", 1x, a, t30, a)'

        if (present(verbosity)) then
            pr = verbosity
        else
            pr = 1
        end if

        if (pr < 1) return

        write(unit, fmt) "Git target"
        if (allocated(self%url)) then
            write(unit, fmt) "- URL", self%url
        end if
        if (allocated(self%object)) then
            select case(self%descriptor)
            case default
                write(unit, fmt) "- object", self%object
            case(git_descriptor%tag)
                write(unit, fmt) "- tag", self%object
            case(git_descriptor%branch)
                write(unit, fmt) "- branch", self%object
            case(git_descriptor%revision)
                write(unit, fmt) "- sha1", self%object
            end select
        end if

    end subroutine info

    !> Dump dependency to toml table
    subroutine dump_to_toml(self, table, error)

        !> Instance of the serializable object
        class(git_target_t), intent(inout) :: self

        !> Data structure
        type(toml_table), intent(inout) :: table

        !> Error handling
        type(error_t), allocatable, intent(out) :: error

        integer :: ierr

        call set_string(table, "descriptor", descriptor_name(self%descriptor), error, 'git_target_t')
        if (allocated(error)) return
        call set_string(table, "url", self%url, error, 'git_target_t')
        if (allocated(error)) return
        call set_string(table, "object", self%object, error, 'git_target_t')
        if (allocated(error)) return

    end subroutine dump_to_toml

    !> Read dependency from toml table (no checks made at this stage)
    subroutine load_from_toml(self, table, error)

        !> Instance of the serializable object
        class(git_target_t), intent(inout) :: self

        !> Data structure
        type(toml_table), intent(inout) :: table

        !> Error handling
        type(error_t), allocatable, intent(out) :: error

        !> Local variables
        character(len=:), allocatable :: descriptor_name

        call get_value(table, "descriptor", descriptor_name)
        self%descriptor = parse_descriptor(descriptor_name)

        if (self%descriptor==git_descriptor%error) then
            call fatal_error(error,"invalid descriptor ID <"//descriptor_name//"> in TOML entry")
            return
        end if

        !> Target URL of the git repository
        call get_value(table, "url", self%url)

        !> Additional descriptor of the git object
        call get_value(table,"object", self%object)

    end subroutine load_from_toml

    !> Parse git descriptor identifier from a string
    pure integer function parse_descriptor(name)
        character(len=*), intent(in) :: name

        select case (name)
           case ("default");  parse_descriptor = git_descriptor%default
           case ("branch");   parse_descriptor = git_descriptor%branch
           case ("tag");      parse_descriptor = git_descriptor%tag
           case ("revision"); parse_descriptor = git_descriptor%revision
           case default;      parse_descriptor = git_descriptor%error
        end select

    end function parse_descriptor

    !> Code git descriptor to a string
    pure function descriptor_name(descriptor) result(name)
       integer, intent(in) :: descriptor
       character(len=:), allocatable :: name

       select case (descriptor)
          case (git_descriptor%default);   name = "default"
          case (git_descriptor%branch);    name = "branch"
          case (git_descriptor%tag);       name = "tag"
          case (git_descriptor%revision);  name = "revision"
          case default;                    name = "ERROR"
       end select

    end function descriptor_name

  !> Archive a folder using `git archive`.
  subroutine git_archive(source, destination, ref, verbose, error)
    !> Directory to archive.
    character(*), intent(in) :: source
    !> Destination of the archive.
    character(*), intent(in) :: destination
    !> (Symbolic) Reference to be archived.
    character(*), intent(in) :: ref
    !> Print additional information if true.
    logical, intent(in) :: verbose
    !> Error handling.
    type(error_t), allocatable, intent(out) :: error

    integer :: stat
    character(len=:), allocatable :: cmd_output, archive_format

    call execute_and_read_output('git archive -l', cmd_output, error, verbose)
    if (allocated(error)) return

    if (index(cmd_output, 'tar.gz') /= 0) then
      archive_format = 'tar.gz'
    else
      call fatal_error(error, "Cannot find a suitable archive format for 'git archive'."); return
    end if

    call run('git archive '//ref//' --format='//archive_format//' -o '//destination, echo=verbose, exitstat=stat)
    if (stat /= 0) then
      call fatal_error(error, "Error packing '"//source//"'."); return
    end if
  end

end module fpm_git<|MERGE_RESOLUTION|>--- conflicted
+++ resolved
@@ -1,13 +1,8 @@
 !> Implementation for interacting with git repositories.
 module fpm_git
     use fpm_error, only: error_t, fatal_error
-<<<<<<< HEAD
     use fpm_filesystem, only : get_temp_filename, getline, join_path, execute_and_read_output, run
-
-=======
-    use fpm_filesystem, only : get_temp_filename, getline, join_path, execute_and_read_output
     use fpm_toml, only: serializable_t, toml_table, get_value, set_value, toml_stat, set_string
->>>>>>> 3eb7ec2c
     implicit none
 
     public :: git_target_t, git_target_default, git_target_branch, git_target_tag, git_target_revision, git_revision, &
