--- conflicted
+++ resolved
@@ -14,14 +14,9 @@
     public :: basename, canon_path, dirname, is_dir, join_path, number_of_rows, list_files, get_local_prefix, &
             mkdir, exists, get_temp_filename, windows_path, unix_path, getline, delete_file, fileopen, fileclose, &
             filewrite, warnwrite, parent_dir, is_hidden_file, read_lines, read_lines_expanded, which, run, &
-<<<<<<< HEAD
-            LINE_BUFFER_LEN, os_delete_dir, is_absolute_path, env_variable, get_home, get_tmp_directory, &
-            execute_and_read_output, get_dos_path
+            LINE_BUFFER_LEN, os_delete_dir, is_absolute_path, env_variable, get_home, execute_and_read_output, &
+            get_dos_path
     integer, parameter :: LINE_BUFFER_LEN = 32768
-=======
-            LINE_BUFFER_LEN, os_delete_dir, is_absolute_path, env_variable, get_home, execute_and_read_output
-    integer, parameter :: LINE_BUFFER_LEN = 1000
->>>>>>> a3d689fb
 
 #ifndef FPM_BOOTSTRAP
     interface
@@ -1061,32 +1056,6 @@
         end do
         close(unit, status='delete')
     end
-<<<<<<< HEAD
-
-    !> Get system-dependent tmp directory.
-    subroutine get_tmp_directory(tmp_dir, error)
-        !> System-dependant tmp directory.
-        character(len=:), allocatable, intent(out) :: tmp_dir
-        !> Error to handle.
-        type(error_t), allocatable, intent(out) :: error
-
-        tmp_dir = get_env('TMPDIR', '')
-        if (tmp_dir /= '') then
-          tmp_dir = tmp_dir//'fpm'; return
-        end if
-
-        tmp_dir = get_env('TMP', '')
-        if (tmp_dir /= '') then
-          tmp_dir = tmp_dir//'fpm'; return
-        end if
-
-        tmp_dir = get_env('TEMP', '')
-        if (tmp_dir /= '') then
-          tmp_dir = tmp_dir//'fpm'; return
-        end if
-
-        call fatal_error(error, "Couldn't determine system temporary directory.")
-    end
 
     !> Ensure a windows path is converted to an 8.3 DOS path if it contains spaces
     function get_dos_path(path,error)
@@ -1151,6 +1120,4 @@
 
     end function get_dos_path
 
-=======
->>>>>>> a3d689fb
 end module fpm_filesystem